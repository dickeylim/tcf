#! /usr/bin/python
#
# Copyright (c) 2017 Intel Corporation
#
# SPDX-License-Identifier: Apache-2.0
"""
Stream and snapshot capture interace
------------------------------------

This module implements an interface to capture things in the server
and then return them to the client.

This can be used to, for example:

-  capture screenshots of a screen, by connecting the target's output
   to a framegrabber, for example:

   - `MYPIN HDMI Game Capture Card USB 3.0
     <https://www.amazon.com/AGPTEK-Capture-Streaming-Recorder-Compatible/dp/B074863G59/ref=sr_1_2_sspa?keywords=MYPIN+HDMI+Game+Capture&qid=1556209779&s=electronics&sr=1-2-spons&psc=1>`_

   - `LKV373A <https://www.lenkeng.net/Index/detail/id/149>`_

   ...

   and then running somethig such as ffmpeg on its output

- capture a video stream (with audio) when the controller can say when
  to start and when to end

- capture network traffic with tcpdump


"""

import errno
import json
import os
import re
import subprocess
import time

import commonl
import ttbl

mime_type_regex = re.compile(
    "^([_a-zA-Z0-9]+/[_a-zA-Z0-9]+)"
    "(,[_a-zA-Z0-9]+/[_a-zA-Z0-9]+)*$")

class impl_c(object):
    """
    Implementation interface for a capture driver

    The target will list the available capturers in the *capture* tag.

    :param bool stream: if this capturer is capable of streaming; an
      streaming capturer has to be told to start and then stop and
      return the capture as a file.
    :param str mimetype: MIME type of the capture output, eg image/png
    """
    def __init__(self, stream, mimetype):
        # can be False (just gets), True (start/stop+get)
        self.stream = stream
        # Path to the user directory, updated on every request_process
        # call
        self.user_path = None
        assert mime_type_regex.search(mimetype), \
            "%s: MIME type specification not valid (only" \
            "multiple [_a-zA-Z0-9]+/[_a-zA-Z0-9]+ separated by commas" \
            % mimetype
        self.mimetype = mimetype

    def start(self, target, capturer):
        """
        If this is a streaming capturer, start capturing the stream

        Usually starts a program that is active, capturing to a file
        until the :meth:`stop_and_get` method is called.

        :param ttbl.test_target target: target on which we are capturing
        :param str capturer: name of this capturer
        :returns: dictionary of values to pass to the client, usually
          nothing
        """
        assert isinstance(target, ttbl.test_target)
        assert isinstance(capturer, str)
        # must return a dict

    def stop_and_get(self, target, capturer):
        """
        If this is a streaming capturer, stop streaming and return the
        captured data or take a snapshot and return it.

        This stops the capture of the stream and return the file
        or take a snapshot capture and return.

        :param ttbl.test_target target: target on which we are capturing
        :param str capturer: name of this capturer
        :returns: dictionary of values to pass to the client,
          including the data; to stream a large file, include a member
          in this dictionary called *stream_file* pointing to the
          file's path; eg:

          >>> return dict(stream_file = CAPTURE_FILE)
        """
        assert isinstance(target, ttbl.test_target)
        assert isinstance(capturer, str)
        # must return a dict


class interface(ttbl.tt_interface):
    """
    Interface to capture something in the server related to a target

    An instance of this gets added as an object to the target object
    with:

    >>> ttbl.config.targets['qu05a'].interface_add(
    >>>     "capture",
    >>>     ttbl.capture.interface(
    >>>         vnc0 = ttbl.capture.vnc(PORTNUMBER)
    >>>         vnc0_stream = ttbl.capture.vnc_stream(PORTNUMBER)
    >>>         hdmi0 = ttbl.capture.ffmpeg(...)
    >>>         screen = "vnc0",
    >>>         screen_stream = "vnc0_stream",
    >>>     )
    >>> )

    Note how *screen* has been made an alias of *vnc0* and
    *screen_stream* an alias of *vnc0_stream*.

    :param dict impls: dictionary keyed by capture name name and which
      values are instantiation of capture drivers inheriting from
      :class:`ttbl.capture.impl_c` or names of other capturers (to
      sever as aliases).

      Names have to be valid python symbol names.

    """
    def __init__(self, **impls):
        assert isinstance(impls, dict), \
            "impls must be a dictionary keyed by capture name, got %s" \
            % type(impls).__name__
        ttbl.tt_interface.__init__(self)
        # Verify arguments
        self.impls = {}
        for capturer, impl in impls.items():
            if isinstance(impl, impl_c):
                if capturer in self.impls:
                    raise AssertionError("capturer '%s' is repeated "
                                         % capturer)
                self.impls[capturer] = impl
            elif isinstance(impl, str):
                # synonym
                if not impl in impls:
                    raise AssertionError(
                        "capturer synonym '%s' refers to a capturer "
                        "'%s' that does not exist " % (capturer, impl))
                self.impls[capturer] = impls[impl]
            else:
                raise AssertionError(
                    "capturer '%s' implementation is type %s, " \
                    "expected ttbl.capture.impl_c or str"
                    % (capturer, type(impl).__name__))

        # Path to the user directory, updated on every request_process
        # call
        self.user_path = None

    def _target_setup(self, target):
        """
        Called when the interface is added to a target to initialize
        the needed target aspect (such as adding tags/metadata)
        """
        capturers = []
        for capturer, impl in self.impls.items():
            ctype = "stream" if impl.stream else "snapshot"
            descr = capturer + ":" + ctype
            if impl.mimetype:
                descr += ":" + impl.mimetype
            capturers.append(descr)
        target.tags_update(dict(capture = " ".join(capturers)))

    def start(self, who, target, capturer):
        """
        If this is a streaming capturer, start capturing the stream

        :param str who: user who owns the target
        :param ttbl.test_target target: target on which we are capturing
        :param str capturer: capturer to use, as registered in
          :class:`ttbl.capture.interface`.
        :returns: dictionary of values to pass to the client
        """
        assert capturer in list(self.impls.keys()), "capturer %s unknown" % capturer
        with target.target_owned_and_locked(who):
            impl = self.impls[capturer]
            if impl.stream == False:
                # doesn't need starting
                return { 'result' : 'capture start not needed'}
            capturing = target.property_get("capturer-%s-started" % capturer)
            if not capturing:
                impl.user_path = self.user_path
                impl.start(target, capturer)
                target.property_set("capturer-%s-started" % capturer, "True")
                return { 'result' : 'capture started'}
            else:
                return { 'result' : 'already capturing'}


    def stop_and_get(self, who, target, capturer):
        """
        If this is a streaming capturer, stop streaming and return the
        captured data or if no streaming, take a snapshot and return it.

        :param str who: user who owns the target
        :param ttbl.test_target target: target on which we are capturing
        :param str capturer: capturer to use, as registered in
          :class:`ttbl.capture.interface`.
        :returns: dictionary of values to pass to the client
        """
        assert capturer in list(self.impls.keys()), "capturer %s unknown" % capturer
        with target.target_owned_and_locked(who):
            impl = self.impls[capturer]
            if impl.stream == False:
                impl.user_path = self.user_path
                return impl.stop_and_get(target, capturer)
            capturing = target.property_get("capturer-%s-started" % capturer)
            if capturing:
                impl.user_path = self.user_path
                target.property_set("capturer-%s-started" % capturer, None)
                return impl.stop_and_get(target, capturer)
            else:
                return { 'result' : 'it is not capturing, can not stop'}


    def list(self, target):
        """
        List capturers available on a target

        :param ttbl.test_target target: target on which we are capturing
        """
        res = {}
        for name, impl in self.impls.items():
            if impl.stream:
                capturing = target.property_get("capturer-%s-started"
                                                % name)
                if capturing:
                    res[name] = "capturing"
                else:
                    res[name] = "not-capturing"
            else:
                res[name] = "ready"
        return dict(capturers = res)


    def _release_hook(self, target, _force):
        for name, impl in self.impls.items():
            if impl.stream == True:
                impl.stop_and_get(target, name)


    def _args_check(self, target, args):
        if not 'capturer' in args:
            raise RuntimeError("missing 'capturer' arguments")
        capturer = args['capturer']
        assert isinstance(capturer, str)
        return capturer


    def request_process(self, target, who, method, call, args,
                        _user_path):
        # called by the daemon when a METHOD request comes to the HTTP path
        # /ttb-vVERSION/targets/TARGET/interface/capture/CALL
        self.user_path = _user_path
        ticket = args.get('ticket', "")
        if call == "start" and method == "POST":
            capturer = self._args_check(target, args)
            self.start(who, target, capturer)
            r = {}
        elif call == "stop_and_get" and method == "POST":
            capturer = self._args_check(target, args)
            r = self.stop_and_get(who, target, capturer)
        elif method == "GET" and call == "list":
            r = self.list(target)
        else:
            raise RuntimeError("%s|%s: unsuported" % (method, call))
        target.timestamp()	# If this works, it is acquired and locked
        return r



class vnc(impl_c):
    """
    Implementation interface for a button driver
    """
    def __init__(self, port):
        self.port = port
        impl_c.__init__(self, False, "image/png")

    def start(self, target, capturer):
        impl_c.start(self, target, capturer)
        # we don't do anything here, only upon stop

    def stop_and_get(self, target, capturer):
        target.log.warning("This object is deprecated, "
                           "use ttbl.capture.generic_snapshot")
        impl_c.stop_and_get(self, target, capturer)
        file_name = "%s/%s-%s-%s.png" % (self.user_path, target.id, capturer,
                                         time.strftime("%Y%m%d-%H%M%S"))
        cmdline = [ "gvnccapture", "localhost:%s" % self.port, file_name ]
        try:
            subprocess.check_call(cmdline, cwd = "/tmp",
                                  stderr = subprocess.STDOUT)
        except subprocess.CalledProcessError as e:
            target.log.error(
                "%s: capturing VNC output with '%s' failed: (%d) %s"
                % (target.id, " ".join(cmdline), e.returncode, e.output))
            raise
        # tell the caller to stream this file to the client
        return dict(stream_file = file_name)


class ffmpeg(impl_c):
    """
    """
    def __init__(self, video_device):
        self.video_device = video_device
        impl_c.__init__(self, False, "image/png")

    def start(self, target, capturer):
        impl_c.start(self, target, capturer)
        # we don't do anything here, only upon stop

    def stop_and_get(self, target, capturer):
        target.log.warning("This object is deprecated, "
                           "use ttbl.capture.generic_snapshot")
        impl_c.stop_and_get(self, target, capturer)
        file_name = "%s/%s-%s-%s.png" % (self.user_path, target.id, capturer,
                                         time.strftime("%Y%m%d-%H%M%S"))
        # might want to add -ss H:M:S to wait before starting
        # capture for the device to stabilize
        # -f video4linux can be ignored
        cmdline = [
            "ffmpeg",
            "-i", self.video_device,
            "-s", "1",
            "-frames", str(1),	# only one frame
            "-y", file_name	# force overwrite output file
        ]
        try:
            subprocess.check_call(cmdline, cwd = "/tmp", stderr = subprocess.STDOUT)
        except subprocess.CalledProcessError as e:
            target.log.error(
                "%s: capturing ffmpeg output with '%s' failed: (%d) %s"
                % (target.id, " ".join(cmdline), e.returncode,
                   e.output))
            raise
        # tell the caller to stream this file to the client
        return dict(stream_file = file_name)


class generic_snapshot(impl_c):
    """This is a generic snaptshot capturer which can be used to invoke any
    program that will do capture a snapshot.

    For example, in a server configuration file, define a capturer
    that will connect to VNC and take a screenshot:

    >>> capture_screenshot_vnc = ttbl.capture.generic_snapshot(
    >>>     "%(id)s VNC @localhost:%(vnc_port)s",
    >>>     # need to make sure vnc_port is defined in the target's tags
    >>>     "gvnccapture -q localhost:%(vnc_port)s %(output_file_name)s",
    >>>     mimetype = "image/png"
    >>> )

    Then attach the capture interface to the target with:

    >>> ttbl.config.targets['TARGETNAME'].interface_add(
    >>>     "capture",
    >>>     ttbl.capture.interface(
    >>>         vnc0 = capture_screenshot_vnc,
    >>>         ...
    >>>     )
    >>> )

    Now the command::

      $ tcf capture-get TARGETNAME vnc0 file.png

    will download to ``file.png`` a capture of the target's screen via
    VNC.

    :param str name: name for error messages from this capturer.

      E.g.: `%(id)s HDMI`

    :param str cmdline: commandline to invoke the capturing the
      snapshot.

      E.g.: `ffmpeg -i /dev/video-%(id)s`; in this case udev
      has been configured to create a symlink called
      */dev/video-TARGETNAME* so we can uniquely identify the device
      associated to screen capture for said target.

    :param str mimetype: MIME type of the capture output, eg image/png

    :param list pre_commands: (optional) list of commands (str) to
      execute before the command line, to for example, set parameters
      eg:

      >>> pre_commands = [
      >>>     # set some video parameter
      >>>     "v4l-ctl -i /dev/video-%(id)s -someparam 45",
      >>> ]

    Note all string parameters are `%(keyword)s` expanded from the
    target's tags (as reported by `tcf list -vv TARGETNAME`), such as:

    - output_file_name: name of the file where to dump the capture
      output; file shall be overwritten.
    - id: target's name
    - type: target's type
    - ... (more with `tcf list -vv TARGETNAME`)

    :param str extension: (optional) string to append to the filename,
      like for example, an extension. This is needed because some
      capture programs *insist* on guessing the file type from the
      file name and balk of there is no proper extension; eg:

      >>> extension = ".png"

      avoid adding the extension to the command name you are asking to
      execute, as the system needs to know the full file name.

    **System configuration**

    It is highly recommendable to configure *udev* to generate device
    nodes named after the target's name, so make configuration simpler
    and isolate the system from changes in the device enumeration
    order.

    For example, adding to `/etc/udev/rules.d/90-ttbd.rules`::

      SUBSYSTEM == "video4linux", ACTION == "add", \
          KERNEL=="video*", \
          ENV{ID_SERIAL} == "SERIALNUMBER", \
          SYMLINK += "video-TARGETNAME" \

    where *SERIALNUMBER* is the serial number of the device that
    captures the screen for *TARGETNAME*. Note it is recommended to
    call the video interface *video-SOMETHING* so that tools such as
    *ffmpeg* won't be confused.
    """
<<<<<<< HEAD
    def __init__(self, name, cmdline, mimetype, pre_commands = None):
        assert isinstance(name, str)
        assert isinstance(cmdline, str)
=======
    def __init__(self, name, cmdline, mimetype, pre_commands = None,
                 extension = ""):
        assert isinstance(name, basestring)
        assert isinstance(cmdline, basestring)
        assert isinstance(extension, basestring)
>>>>>>> eb98da27
        self.name = name
        self.cmdline = cmdline.split()
        if pre_commands:
            self.pre_commands = pre_commands
            assert all([ isinstance(command, str)
                         for command in pre_commands ]), \
                             "list of pre_commands have to be strings"
        else:
            self.pre_commands = []
        self.extension = extension
        impl_c.__init__(self, False, mimetype)

    def start(self, target, capturer):
        impl_c.start(self, target, capturer)
        # we don't do anything here, only upon stop

    def stop_and_get(self, target, capturer):
        impl_c.stop_and_get(self, target, capturer)
        file_name = "%s/%s-%s-%s%s" % (
            self.user_path, target.id, capturer,
            time.strftime("%Y%m%d-%H%M%S"), self.extension)
        kws = dict(output_file_name = file_name)
        kws.update(target.kws)
        cmdline = []
        try:
            for command in self.pre_commands:
                # yup, run with shell -- this is not a user level
                # command, the configurator has full control
                subprocess.check_call(command % kws, shell = True)
            for i in self.cmdline:
                cmdline.append(i % kws)
            target.log.info("snapshot command: %s" % " ".join(cmdline))
            subprocess.check_call(cmdline, cwd = "/tmp", shell = False,
                                  close_fds = True,
                                  stderr = subprocess.STDOUT)
        except subprocess.CalledProcessError as e:
            target.log.error(
                "%s: capturing of '%s' with '%s' failed: (%d) %s"
                % (target.id, self.name % kws, " ".join(cmdline), e.returncode,
                   e.output))
            raise
        # tell the caller to stream this file to the client
        return dict(stream_file = file_name)


class generic_stream(impl_c):
    """
    This is a generic stream capturer which can be used to invoke any
    program that will do capture the stream for a while.

    For example, in a server configuration file, define a capturer
    that will record video with ffmpeg from a camera that is pointing
    to the target's monitor or an HDMI capturer:

    >>> capture_vstream_ffmpeg_v4l = ttbl.capture.generic_snapshot(
    >>>    "%(id)s screen",
    >>>    "ffmpeg -i /dev/video-%(id)s-0"
    >>>    " -f avi -qscale:v 10 -y %(output_file_name)s",
    >>>     mimetype = "video/avi",
    >>>     wait_to_kill = 0.25,
    >>>     pre_commands = [
    >>>         "v4l2-ctl -d /dev/video-%(id)s-0 -c focus_auto=0"
    >>>     ]
    >>> )

    Then attach the capture interface to the target with:

    >>> ttbl.config.targets['TARGETNAME'].interface_add(
    >>>     "capture",
    >>>     ttbl.capture.interface(
    >>>         hdmi0_vstream = capture_vstream_ffmpeg_v4l,
    >>>         ...
    >>>     )
    >>> )

    Now, when the client runs to start the capture::

      $ tcf capture-start TARGETNAME hdmi0_vstream

    will execute in the server the pre-commands::

      $ v4l2-ctl -d /dev/video-TARGETNAME-0 -c focus_auto=0

    and then start recording with::

      $ ffmpeg -i /dev/video-TARGETNAME-0 -f avi -qscale:v 10 -y SOMEFILE

    so that when we decide it is done, in the client::

      $ tcf capture-get TARGETNAME hdmi0_vstream file.avi

    it will stop recording and download the video file with the
    recording to `file.avi`.

    :param str name: name for error messges from this capturer
    :param str cmdline: commandline to invoke the capturing of the
      stream
    :param str mimetype: MIME type of the capture output, eg video/avi
    :param list pre_commands: (optional) list of commands (str) to
      execute before the command line, to for example, set
      volumes.
    :param int wait_to_kill: (optional) time to wait since we send a
      SIGTERM to the capturing process until we send a SIGKILL, so it
      has time to close the capture file. Defaults to one second.

    Note all string parameters are `%(keyword)s` expanded from the
    target's tags (as reported by `tcf list -vv TARGETNAME`), such as:

    - output_file_name: name of the file where to dump the capture
      output; file shall be overwritten.
    - id: target's name
    - type: target's type
    - ... (more with `tcf list -vv TARGETNAME`)

    For more information, look at :class:`ttbl.capture.generic_snapshot`.
    """
    def __init__(self, name, cmdline, mimetype,
                 pre_commands = None, wait_to_kill = 1):
        assert isinstance(name, str)
        assert isinstance(cmdline, str)
        assert wait_to_kill > 0
        self.name = name
        self.cmdline = cmdline.split()
        self.wait_to_kill = wait_to_kill
        if pre_commands:
            self.pre_commands = pre_commands
            assert all([ isinstance(command, str)
                         for command in pre_commands ]), \
                             "list of pre_commands have to be strings"
        else:
            self.pre_commands = []
        impl_c.__init__(self, True, mimetype)


    def start(self, target, capturer):
        impl_c.start(self, target, capturer)
        pidfile = os.path.join(target.state_dir,
                               "capturer-" + capturer + ".pid")
        file_name = "%s/%s-%s-%s" % (self.user_path, target.id, capturer,
                                     time.strftime("%Y%m%d-%H%M%S"))
        kws = dict(output_file_name = file_name)
        kws.update(target.kws)
        target.property_set("capturer-%s-output" % capturer, file_name)
        try:
            for command in self.pre_commands:
                target.log.info("streaming pre-command: %s" % command)
                # yup, run with shell -- this is not a user level
                # command, the configurator has full control
                subprocess.check_call(command % kws, shell = True)
            # replace $OUTPUTFILENAME$ with the name of the output file
            cmdline = []
            for i in self.cmdline:
                if '$OUTPUTFILENAME$' in i:
                    i = i.replace("$OUTPUTFILENAME$", file_name)
                cmdline.append(i % kws)
            target.log.info("streaming command: %s" % " ".join(cmdline))
            p = subprocess.Popen(cmdline, cwd = "/tmp", shell = False,
                                 close_fds = True,
                                 stderr = subprocess.STDOUT)
            with open(pidfile, "w+") as pidf:
                pidf.write("%s" % p.pid)
        except subprocess.CalledProcessError as e:
            target.log.error(
                "%s: starting capture of '%s' output with '%s' failed: (%d) %s"
                % (target.id, self.name % kws, " ".join(cmdline), e.returncode,
                   e.output))
            raise

    def stop_and_get(self, target, capturer):
        impl_c.stop_and_get(self, target, capturer)
        pidfile = os.path.join(target.state_dir,
                               "capturer-" + capturer + ".pid")
        file_name = target.property_get("capturer-%s-output" % capturer)
        kws = dict(output_file_name = file_name)
        kws.update(target.kws)
        try:
            target.property_set("capturer-%s-output" % capturer, None)
            commonl.process_terminate(
                pidfile, tag = "capture:" + self.name % kws,
                wait_to_kill = self.wait_to_kill)
            return dict(stream_file = file_name)
        except OSError as e:
            # adb might have died already
            if e != errno.ESRCH:
                raise<|MERGE_RESOLUTION|>--- conflicted
+++ resolved
@@ -450,17 +450,11 @@
     call the video interface *video-SOMETHING* so that tools such as
     *ffmpeg* won't be confused.
     """
-<<<<<<< HEAD
-    def __init__(self, name, cmdline, mimetype, pre_commands = None):
+    def __init__(self, name, cmdline, mimetype, pre_commands = None,
+                 extension = ""):
         assert isinstance(name, str)
         assert isinstance(cmdline, str)
-=======
-    def __init__(self, name, cmdline, mimetype, pre_commands = None,
-                 extension = ""):
-        assert isinstance(name, basestring)
-        assert isinstance(cmdline, basestring)
-        assert isinstance(extension, basestring)
->>>>>>> eb98da27
+        assert isinstance(extension, str)
         self.name = name
         self.cmdline = cmdline.split()
         if pre_commands:
