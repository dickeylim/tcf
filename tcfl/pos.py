--- conflicted
+++ resolved
@@ -1148,14 +1148,7 @@
                 kws.update(target.kws)
 
 
-<<<<<<< HEAD
-                # keep console more or less clean, so we can easily
-                # parse it, otherwise kernel drivers loading deferred
-                # will randomly "corrupt" our output. Note kernel
-                # panics still will go through.
-=======
                 # keep console more or less clean, so we can easily parse it
->>>>>>> 4ecda0e1
                 target.shell.run("dmesg -n alert")
                 self._fsinfo_load()
 
