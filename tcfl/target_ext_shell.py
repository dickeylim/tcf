#! /usr/bin/python2
#
# Copyright (c) 2017 Intel Corporation
#
# SPDX-License-Identifier: Apache-2.0
#
# pylint: disable = missing-docstring
"""
Run commands a shell available on a target's serial console
-----------------------------------------------------------

Also allows basic file transmission over serial line.

Shell prompts
^^^^^^^^^^^^^

Waiting for a shell prompt is quite a harder problem that it seems to
be at the beginning.

Problems:

- Background processes or (in the serial console, the kernel) printing
  lines in the middle.

  Even with line buffered output, when there are different CRLF
  conventions, a misplaced newline or carriage return can break havoc.

  As well, if a background process / kernel prints a message after the
  prompt is printed, a ``$`` will no longer match. The ``\Z`` regex
  operator cannot be used for the same reason.

- CRLF conventions make it harder to use the ``^`` and ``$`` regex
  expression metacharacteds.

- ANSI sequences, human doesn't see/notice them, but to the computer /
  regular expression they are 

Thus, resorting to match a single line is the best bet; however, it is
almost impossible to guarantee that it is the last one as the multiple
formats of prompts could be matching other text.
"""

import binascii
import collections
import re
import time

import tc

from . import msgid_c


# From http://ascii-table.com/ansi-escape-sequences.php
# add any character that can be in a prompt to specify user names,
# paths, etc  -- note we make the ANSI pattern fully optional (*), in
# case we have prompts that don't use it.
ansi_pattern =                r"[\x1b=;\[0-9A-Za-z]*"
ansi_pattern_prompt = r"[-/\@_~: \x1b=;\[0-9A-Za-z]+"

#: .. _waiting_shell_prompts:
#:
#:
#: What is in a shell prompt?
#:
shell_prompts = [
    #: - multicolor prompts (eggg. ANSI sequences)
    #:   'SOMETHING # ' or 'SOMETHING $ '
    ansi_pattern_prompt + " " + ansi_pattern + r"[#\$]" + ansi_pattern + " ",
    #: - Fedora
    r'[^@]+@.*[#\$] ',
    # SLES; make sure there is no trailing space, otherwise it gets
    # confused with the ANSI colouring sequences that come between them
    # and the space.
    # > makes ACRN match too
    r'[^:]+:.*[#\$>]',
]

_shell_prompt_regex = \
    re.compile('(TCF-[0-9a-zA-Z]{4})?(' + "|".join(shell_prompts) + ')')

class shell(tc.target_extension_c):
    """
    Extension to :py:class:`tcfl.tc.target_c` for targets that support
    some kind of shell (Linux, Windows) to run some common remote
    commands without needing to worry about the details.

    The target has to be set to boot into console prompt, so password
    login has to be disabled.

    >>> target.shell.up()

    Waits for the shell to be up and ready; sets it up so that if an
    error happens, it will print an error message and raise a block
    exception. Note you can change what is expected as a :data:`shell
    prompt <shell_prompt_regex>`.

    >>> target.shell.run("some command")

    Remove remote files (if the target supports it) with:

    >>> target.shell.file_remove("/tmp/filename")

    Copy files to the target with:

    >>> target.shell.file_copy_to("local_file", "/tmp/remote_file")
    """

    def __init__(self, target):
        for bsp in target.rt.get('bsps', []):
            keys = target.rt['bsps'][bsp]
            if 'linux' in keys:
                break
        else:
            raise self.unneeded
        tc.target_extension_c.__init__(self, target)

    #: What do we look for into a shell prompt
    #:
    #: This is a Python regex that can be set to recognize what the
    #: shell prompt looks like. Multiple catchas here:
    #:
    #: - use a fixed string or compile the regex
    #:
    #: - if using ^ and/or $, even with re.MULTILINE, things tend not
    #:   to work so well because of \r\n line conventions vs \n...YMMV
    #:
    #: - ANSI chars...
    #:
    #:
    #: Note we don't force it has to start at the beginning of a line
    #: with ^ because then we might hit problems with different \r\n
    #: sequences when some kernel messages are intermixed in the
    #: console output, like when we mount.
    #:
    #: \Z means match the end of the string, the prompt is the last
    #: thing, period -- this means if something is printing spurious
    #: messages...yeah, it will fail to detect the prompt.
    #:
    #: The defaults are collected by joining the list
    #: :data:`shell_prompts`, which contains multiple prompt patterns
    #: that work for a bunch of OSes. More can be added FIXME: procedure
    #:
    #: Examples:
    #:
    #: >>> target.shell
    #:
    # default is set by the global variable
    shell_prompt_regex = _shell_prompt_regex

    #: Deprecated, use :data:`shell_prompt_regex`
    linux_shell_prompt_regex = shell_prompt_regex

    def up(self, tempt = None,
           user = None, login_regex = re.compile('login:'), delay_login = 0,
           password = None, password_regex = re.compile('[Pp]assword:'),
           shell_setup = True, timeout = 120):
        """Wait for the shell in a console to be ready

        Giving it ample time to boot, wait for a :data:`shell prompt
        <shell_prompt_regex>` and set up the shell so that if an
        error happens, it will print an error message and raise a
        block exception. Optionally login as a user and password.

        >>> target.shell.up(user = 'root', password = '123456')

        :param str tempt: (optional) string to send before waiting for
          the loging prompt (for example, to send a newline that
          activates the login)

        :param str user: (optional) if provided, it will wait for
          *login_regex* before trying to login with this user name.

        :param str password: (optional) if provided, and a password
          prompt is found, send this password.

        :param str login_regex: (optional) if provided (string
          or compiled regex) and *user* is provided, it will wait for
          this prompt before sending the username.

        :param str password_regex: (optional) if provided (string
          or compiled regex) and *password* is provided, it will wait for
          this prompt before sending the password.

        :param int delay_login: (optional) wait this many seconds
          before sending the user name after finding the login prompt.

        :param bool shell_setup: (optional, default) setup the shell
          up by disabling command line editing (makes it easier for
          the automation) and set up hooks that will raise an
          exception if a shell command fails.

        :param int timeout: [optional] seconds to wait for the login
          prompt to appear

        """
        assert tempt == None or isinstance(tempt, basestring)
        assert user == None or isinstance(user, basestring)
        assert isinstance(login_regex, ( basestring, re._pattern_type ))
        assert delay_login >= 0
        assert password == None or isinstance(password, basestring)
        assert isinstance(password_regex, ( basestring, re._pattern_type ))
        assert isinstance(shell_setup, bool)
        assert timeout > 0

        target = self.target
        testcase = target.testcase
        
        def _login(target):
            # If we have login info, login to get a shell prompt
            target.expect(login_regex, name = "login prompt")
            if delay_login:
                target.report_info("Delaying %ss before login in"
                                   % delay_login)
                time.sleep(delay_login)
            target.send(user)
            if password:
                target.expect(password_regex, name = "password prompt")
                target.send(password)

        try:
            original_timeout = testcase.tls.expect_timeout
            testcase.tls.expect_timeout = timeout
            if tempt:
                tries = 3
                while tries > 0:
                    try:
                        target.send(tempt)
                        if user:
                            _login(self.target)
                        target.expect(self.shell_prompt_regex,
                                      timeout = 3, name = "early shell prompt")
                        break
                    except tc.error_e as _e:
                        if tries == 0:
                            raise tc.error_e(
                                "Waited too long (%ds) for shell to come up "
                                "(did not receive '%s')" %
                                (self.target.testcase.tls.expect_timeout,
                                 self.shell_prompt_regex.pattern))
                        continue
                    finally:
                        tries -= 1
            else:
                if user:
                    _login(self.target)
                target.expect(self.shell_prompt_regex,
                              name = "early shell prompt")
        finally:
            testcase.tls.expect_timeout = original_timeout

        if shell_setup:
            # 
            self.run('export PS1="TCF-%s:$PS1"' % target.kws['tc_hash'])
            # disable line editing for proper recording of command line
            # when running bash; otherwise the scrolling readline does
            # messes up the output
            self.run('test ! -z "$BASH" && set +o vi +o emacs')
            # Trap the shell to complain loud if a command fails, and catch it
            # See that '' in the middle, is so the catcher later doesn't
            # get tripped by the command we sent to set it up
            self.run("trap 'echo ERROR''-IN-SHELL' ERR")
            testcase.expect_global_append(target.console.text(
                "ERROR-IN-SHELL", name = "shell error",
                timeout = 0, poll_period = 1,
                raise_on_found = tc.error_e("error detected in shell")),
                                          skip_duplicate = True
            )

<<<<<<< HEAD
=======
        # don't set a timeout here, leave it to whatever it was defaulted

>>>>>>> 4ecda0e1

    def _run(self, cmd = None, expect = None, prompt_regex = None,
             output = False, output_filter_crlf = True, trim = False):
        if cmd:
            assert isinstance(cmd, basestring)
        assert expect == None \
            or isinstance(expect, basestring) \
            or isinstance(expect, re._pattern_type) \
            or isinstance(expect, list)
        assert prompt_regex == None \
            or isinstance(prompt_regex, basestring) \
            or isinstance(prompt_regex, re._pattern_type)
        target = self.target

        if output:
            offset = self.target.console.size()

        if cmd:
            self.target.send(cmd)
        if expect:
            if isinstance(expect, list):
                for expectation in expect:
                    assert isinstance(expectation, basestring) \
                        or isinstance(expectation, re._pattern_type)
                    target.expect(expectation, name = "command output")
            else:
                target.expect(expect, name = "command output")
        if prompt_regex == None:
            self.target.expect(self.shell_prompt_regex, name = "shell prompt")
        else:
            self.target.expect(prompt_regex, name = "shell prompt")
        if output:
            output = self.target.console.read(offset = offset)
            if output_filter_crlf:
                output = output.replace("\r\n", self.target.crlf)
            if trim:
                # FIXME: not good enough, if the output didn't include
                # a nl, it will mess it up -- use regex finding
                first_nl = output.find(self.target.crlf)
                last_nl = output.rfind(self.target.crlf)
                output = output[first_nl+1:last_nl+1]
            return output
        return None

    def run(self, cmd = None, expect = None, prompt_regex = None,
            output = False, output_filter_crlf = True, timeout = None,
            trim = False):
        """Runs *some command* as a shell command and wait for the shell
        prompt to show up.

        If it fails, it will raise an exception. If you want to get
        the error code or not have it raise exceptions on failure, you
        will have to play shell-specific games, such as:

        >>> target.shell.run("failing-command || true")

        Files can be easily generated in *unix* targets with commands
        such as:

        >>>     target.shell.run(\"\"\"
        >>> cat > /etc/somefile <<EOF
        >>> these are the
        >>> file contents
        >>> that I want
        >>> EOF\"\"\")

        or collecting the output:

        >>> target.shell.run("ls -1 /etc/", output = True)
        >>> for file in output.split('\\r\\n'):
        >>>     target.report_info("file %s" % file)
        >>>     target.shell.run("md5sum %s" % file)

        :param str cmd: (optional) command to run; if none, only the
          expectations are waited for (if *expect* is not set, then
          only the prompt is expected).
        :param expect: (optional) output to expect (string or
          regex) before the shell prompt. This an also be a list of
          things to expect (in the given order)
        :param prompt_regex: (optional) output to expect (string or
          regex) as a shell prompt, which is always to be found at the
          end. Defaults to the preconfigured shell prompt (NUMBER $).
        :param bool output: (optional, default False) return the
          output of the command to the console; note the output
          includes the execution of the command itself.
        :param bool output_filter_crlf: (optional, default True) if we
          are returning output, filter out ``\\r\\n`` to whatever our CRLF
          convention is.
        :param bool trim: if ``output`` is True, trim the command and
          the prompt from the beginning and the end of the output
          respectively (True)
        :returns str: if ``output`` is true, a string with the output
          of the command.

          .. warning:: if ``output_filter_crlf`` is False, this output
             will be ``\\r\\n`` terminated and it will be confusing because
             regex won't work right away. A quick, dirty, fix

             >>> output = output.replace('\\r\\n', '\\n')

             ``output_filter_crlf`` enabled replaces this output with

             >>> output = output.replace('\\r\\n', target.crlf)

        """
        assert timeout == None or timeout > 0, \
            "timeout has to be a greater than zero number of seconds " \
            "(got %s)" % timeout
        testcase = self.target.testcase
        original_timeout = testcase.tls.expect_timeout
        try:
            if timeout:
                testcase.tls.expect_timeout = timeout
            return self._run(
                cmd = cmd, expect = expect,
                prompt_regex = prompt_regex,
                output = output, output_filter_crlf = output_filter_crlf,
                trim = trim)
        finally:
            if timeout:
                testcase.tls.expect_timeout = original_timeout

    def file_remove(self, remote_filename):
        """
        Remove a remote file (if the target supports it)
        """
        assert isinstance(remote_filename, basestring)
        
        self.run("rm -f " + remote_filename)

    def files_remove(self, *remote_filenames):
        """
        Remove a multiple remote files (if the target supports it)
        """
        assert isinstance(remote_filenames, collections.Iterable)
        
        self.run("rm -f " + " ".join(remote_filenames))

    def file_copy_to(self, local_filename, remote_filename):
        """\
        Send a file to the target via the console (if the target supports it)

        Encodes the file to base64 and sends it via the console in chunks
        of 64 bytes (some consoles are kinda...unreliable) to a file in
        the target called /tmp/file.b64, which then we decode back to
        normal.

        Assumes the target has python3; permissions are not maintained

        .. note:: it is *slow*. The limits are not well defined; how
                  big a file can be sent/received will depend on local
                  and remote memory capacity, as things are read
                  hole. This could be optimized to stream instead of
                  just read all, but still sending a way big file over
                  a cheap ASCII protocol is not a good idea. Warned
                  you are.

        """
        assert isinstance(local_filename, basestring)
        assert isinstance(remote_filename, basestring)
        self.files_remove(remote_filename, "/tmp/file.b64")
        with open(local_filename, "rb") as f:
            s = binascii.b2a_base64(f.read())
            for i in range(0, len(s), 64):
                # increase the log level to report each chunk of the
                # file we are transmitting
                with msgid_c("C.%d" % i, l = 3):
                    self.run("echo -n %s  >> /tmp/file.b64"
                             % s[i:i+64].decode('utf-8').strip())

        # Now we do a python3 command in there (as cloud
        # versions don't include python2. good) to regenerate
        # it from base64 to bin
        self.run(
            'python3 -c "import sys, binascii; '
            'sys.stdout.buffer.write(binascii.a2b_base64(sys.stdin.read()))"'
            ' < /tmp/file.b64 > %s' % remote_filename)
        # FIXME: checksum and verify :/

    def file_copy_from(self, local_filename, remote_filename):
        """\
        Send a file to the target via the console (if the target supports it)

        Encodes the file to base64 and sends it via the console in chunks
        of 64 bytes (some consoles are kinda...unreliable) to a file in
        the target called /tmp/file.b64, which then we decode back to
        normal.

        Assumes the target has python3; permissions are not maintained

        .. note:: it is *slow*. The limits are not well defined; how
                  big a file can be sent/received will depend on local
                  and remote memory capacity, as things are read
                  hole. This could be optimized to stream instead of
                  just read all, but still sending a way big file over
                  a cheap ASCII protocol is not a good idea. Warned
                  you are.

        """
        assert isinstance(local_filename, basestring)
        assert isinstance(remote_filename, basestring)

        # Now we do a python3 command in there (as cloud
        # versions don't include python2. good) to encode the file in
        # b64 and read it from the console
        output = self.run(
            'python3 -c "import sys, binascii; '
            'sys.stdout.buffer.write(binascii.b2a_base64(sys.stdin.read()))"'
            ' < %s' % remote_filename, output = True, trim = True)
        # output comes as
        ## python3 -c...
        ## B64DATA
        ## PROMPT
        # so extract it
        first_nl = output.find('\n')
        last_nl = output.rfind('\n')
        output = output[first_nl+1:last_nl+1]
        with open(local_filename, "wb") as f:
            for line in output.splitlines():
                data = binascii.a2b_base64(line)
                f.write(data)
        # FIXME: checksum and verify :/<|MERGE_RESOLUTION|>--- conflicted
+++ resolved
@@ -266,11 +266,8 @@
                                           skip_duplicate = True
             )
 
-<<<<<<< HEAD
-=======
         # don't set a timeout here, leave it to whatever it was defaulted
 
->>>>>>> 4ecda0e1
 
     def _run(self, cmd = None, expect = None, prompt_regex = None,
              output = False, output_filter_crlf = True, trim = False):
